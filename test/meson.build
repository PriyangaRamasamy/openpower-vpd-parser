--- conflicted
+++ resolved
@@ -29,16 +29,12 @@
   endif
 endif
 
-<<<<<<< HEAD
 parser_build_arguments = []
 if get_option('ipz_ecc_check').enabled()
     parser_build_arguments += ['-DIPZ_ECC_CHECK']
 endif
 
-dependency_list = [gtest_dep, gmock_dep, sdbusplus]
-=======
 dependency_list = [gtest_dep, gmock_dep, sdbusplus, libgpiodcxx]
->>>>>>> 9d22834e
 
 configuration_inc = include_directories('..', '../include', '../vpdecc')
 
